--- conflicted
+++ resolved
@@ -48,10 +48,7 @@
   ) {
     const file = new File(filename)
 
-<<<<<<< HEAD
     this.converter.options.output = false
-    this.converter.options.type = pdf ? ConvertType.pdf : ConvertType.html
-=======
     this.converter.options.type = ((): ConvertType => {
       const queryKeys = Object.keys(query)
 
@@ -62,7 +59,6 @@
 
       return ConvertType.html
     })()
->>>>>>> 6786e57f
 
     const converted = await this.converter.convertFile(file)
     if (this.options.onConverted) this.options.onConverted(converted)
