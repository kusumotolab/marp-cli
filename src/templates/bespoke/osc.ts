import { default as screenfull } from 'screenfull'
import { storage } from './utils'

<<<<<<< HEAD
export default function bespokeOSC(selector: string = '.bespoke-marp-osc') {
  const osc = document.querySelector<HTMLElement>(selector)
  if (!osc) return () => {}
=======
export default function bespokeOSC(selector = '.bespoke-marp-osc') {
  const osc = document.querySelector(selector)
  if (!osc) return () => {} // eslint-disable-line @typescript-eslint/no-empty-function
>>>>>>> a6355add

  const oscElements = <T extends HTMLElement = HTMLElement>(
    type: string,
    callback: (element: T, index?: number) => void
  ) => {
    osc
      .querySelectorAll<T>(`[data-bespoke-marp-osc=${JSON.stringify(type)}]`)
      .forEach(callback)
  }

  // Hide fullscreen button in not-supported browser (e.g. phone device)
  if (!screenfull.isEnabled)
    oscElements('fullscreen', (btn) => (btn.style.display = 'none'))

  // Disable presenter button if using localStorage is restricted
  if (!storage.available)
    oscElements('presenter', (btn: HTMLButtonElement) => {
      btn.disabled = true
      btn.title = 'Presenter view is disabled due to restricted localStorage.'
    })

  return (deck) => {
    osc.addEventListener('click', (e) => {
      if (e.target instanceof HTMLElement) {
        const { bespokeMarpOsc } = e.target.dataset

        if (bespokeMarpOsc) e.target.blur()

        switch (bespokeMarpOsc) {
          case 'next':
            deck.next({ fragment: !e.shiftKey })
            break
          case 'prev':
            deck.prev({ fragment: !e.shiftKey })
            break
          case 'fullscreen':
            if (typeof deck.fullscreen === 'function' && screenfull.isEnabled)
              deck.fullscreen()
            break
          case 'presenter':
            deck.openPresenterView()
        }
      }
    })

    deck.parent.appendChild(osc)

    deck.on('activate', ({ index }) => {
      oscElements(
        'page',
        (page) =>
          (page.textContent = `Page ${index + 1} of ${deck.slides.length}`)
      )
    })

    deck.on('fragment', ({ index, fragments, fragmentIndex }) => {
      oscElements<HTMLButtonElement>(
        'prev',
        (prev) => (prev.disabled = index === 0 && fragmentIndex === 0)
      )

      oscElements<HTMLButtonElement>(
        'next',
        (next) =>
          (next.disabled =
            index === deck.slides.length - 1 &&
            fragmentIndex === fragments.length - 1)
      )
    })

    deck.on('marp-active', () => osc.removeAttribute('aria-hidden'))
    deck.on('marp-inactive', () => osc.setAttribute('aria-hidden', 'true'))

    if (screenfull.isEnabled) {
      screenfull.onchange(() =>
        oscElements('fullscreen', (fs) =>
          fs.classList.toggle(
            'exit',
            screenfull.isEnabled && screenfull.isFullscreen
          )
        )
      )
    }
  }
}<|MERGE_RESOLUTION|>--- conflicted
+++ resolved
@@ -1,15 +1,9 @@
 import { default as screenfull } from 'screenfull'
 import { storage } from './utils'
 
-<<<<<<< HEAD
-export default function bespokeOSC(selector: string = '.bespoke-marp-osc') {
+export default function bespokeOSC(selector = '.bespoke-marp-osc') {
   const osc = document.querySelector<HTMLElement>(selector)
-  if (!osc) return () => {}
-=======
-export default function bespokeOSC(selector = '.bespoke-marp-osc') {
-  const osc = document.querySelector(selector)
   if (!osc) return () => {} // eslint-disable-line @typescript-eslint/no-empty-function
->>>>>>> a6355add
 
   const oscElements = <T extends HTMLElement = HTMLElement>(
     type: string,
