import { Marp, MarpOptions } from '@marp-team/marp-core'
import { Marpit, MarpitOptions } from '@marp-team/marpit'
import * as chromeFinder from 'chrome-launcher/dist/chrome-finder'
import puppeteer from 'puppeteer-core'
import { silence, warn } from './cli'
import { Engine } from './engine'
import metaPlugin from './engine/meta-plugin'
import { error } from './error'
import { File, FileType } from './file'
import templates, {
  Template,
  TemplateMeta,
  TemplateOption,
  TemplateResult,
} from './templates/'
import { ThemeSet } from './theme'
import { notifier } from './watcher'

export enum ConvertType {
  html = 'html',
  pdf = 'pdf',
  png = 'png',
  jpeg = 'jpg',
}

export interface ConverterOption {
  allowLocalFiles: boolean
  engine: Engine
  globalDirectives: { theme?: string } & Partial<TemplateMeta>
  html?: MarpOptions['html']
  inputDir?: string
  lang: string
  options: MarpitOptions
  output?: string | false
  preview?: boolean
  jpegQuality?: number
  readyScript?: string
  server?: boolean
  template: string
  templateOption?: TemplateOption
  themeSet: ThemeSet
  type: ConvertType
  watch: boolean
}

export interface ConvertFileOption {
  silence?: boolean
  onConverted?: ConvertedCallback
}

export interface ConvertResult {
  file: File
  newFile: File
  template: TemplateResult
}

export type ConvertedCallback = (result: ConvertResult) => void

export class Converter {
  readonly options: ConverterOption

  constructor(opts: ConverterOption) {
    this.options = opts
  }

  get template(): Template {
    const template = templates[this.options.template]
    if (!template) error(`Template "${this.options.template}" is not found.`)

    return template
  }

  async convert(markdown: string, file?: File): Promise<TemplateResult> {
    const { lang, readyScript, globalDirectives, type } = this.options
    const isFile = file && file.type === FileType.File

    let additionals = ''

    for (const directive of Object.keys(globalDirectives)) {
      if (globalDirectives[directive] !== undefined) {
        additionals += `\n<!-- ${directive}: ${JSON.stringify(
          globalDirectives[directive]
        )} -->`
      }
    }

    return await this.template({
      ...(this.options.templateOption || {}),
      lang,
      readyScript,
      base:
        isFile && type !== ConvertType.html ? file!.absolutePath : undefined,
      notifyWS:
        isFile && this.options.watch && type === ConvertType.html
          ? await notifier.register(file!.absolutePath)
          : undefined,
      renderer: tplOpts => {
        const engine = this.generateEngine(tplOpts)
        const ret = engine.render(`${markdown}${additionals}`)

        const { themeSet, lastGlobalDirectives } = <any>engine
        const globalDirectives = lastGlobalDirectives || {}
        const themeName: string | undefined =
          globalDirectives.theme || (themeSet.default || {}).name

        if (isFile) this.options.themeSet.observe(file!.absolutePath, themeName)

        return {
          ...ret,
          description: globalDirectives.marpCLIDescription,
          image: globalDirectives.marpCLIImage,
          title: globalDirectives.marpCLITitle,
          url: globalDirectives.marpCLIURL,
          size: {
            height: engine.themeSet.getThemeProp(themeName!, 'heightPixel'),
            width: engine.themeSet.getThemeProp(themeName!, 'widthPixel'),
          },
        }
      },
    })
  }

  async convertFile(file: File, opts: ConvertFileOption = {}) {
    let result: ConvertResult

    try {
      silence(!!opts.silence)

      const template = await this.convert((await file.load()).toString(), file)
      const newFile = file.convert(this.options.output, this.options.type)

      newFile.buffer = Buffer.from(template.result)
      result = { file, newFile, template }
    } finally {
      silence(false)
    }

<<<<<<< HEAD
    if (this.options.type === ConvertType.pdf)
      await this.convertFileToPDF(result.newFile)
=======
    if (emit) {
      switch (this.options.type) {
        case ConvertType.pdf:
          await this.convertFileToPDF(result.newFile)
          break
        case ConvertType.png:
          await this.convertFileToImage(result.newFile, {
            size: result.template.size,
            type: 'png',
          })
          break
        case ConvertType.jpeg:
          await this.convertFileToImage(result.newFile, {
            quality: this.options.jpegQuality,
            size: result.template.size,
            type: 'jpeg',
          })
      }
>>>>>>> 6786e57f

    await result.newFile.save()
    if (opts.onConverted) opts.onConverted(result)

    return result
  }

  async convertFiles(files: File[], opts: ConvertFileOption = {}) {
    const { inputDir, output } = this.options

    if (!inputDir && output && output !== '-' && files.length > 1)
      error('Output path cannot specify with processing multiple files.')

    for (const file of files) await this.convertFile(file, opts)
  }

  private async convertFileToPDF(file: File) {
    file.buffer = await this.usePuppeteer(file, async (page, uri) => {
      await page.goto(uri, { waitUntil: ['domcontentloaded', 'networkidle0'] })
      return await page.pdf({ printBackground: true, preferCSSPageSize: true })
    })
  }

  private async convertFileToImage(
    file: File,
    opts: {
      quality?: number
      size: { height: number; width: number }
      type: 'png' | 'jpeg'
    }
  ) {
    file.buffer = <Buffer>await this.usePuppeteer(file, async (page, uri) => {
      await page.setViewport({ ...opts.size })
      await page.goto(uri, { waitUntil: ['domcontentloaded', 'networkidle0'] })
      await page.emulateMedia('print')

      return await page.screenshot({ quality: opts.quality, type: opts.type })
    })
  }

  private generateEngine(mergeOptions: MarpitOptions): Marpit {
    const { html, options } = this.options
    const opts: any = { ...options, ...mergeOptions }

    // for marp-core
    if (html !== undefined) opts.html = html

    const { prototype } = this.options.engine

    const engine =
      prototype && prototype.hasOwnProperty('constructor')
        ? new this.options.engine(opts)
        : (<any>this.options.engine)(opts)

    if (typeof engine.render !== 'function')
      error('Specified engine has not implemented render() method.')

    // for Marpit engine
    if (!(engine instanceof Marp)) engine.markdown.set({ html: !!html })

    // Plugins
    engine.use(metaPlugin, engine)

    // Additional themes
    this.options.themeSet.registerTo(engine)

    return engine
  }

  private async usePuppeteer<T>(
    file: File,
    process: (page: puppeteer.Page, uri: string) => Promise<T>
  ) {
    const tmpFile: File.TmpFileInterface | undefined = await (() => {
      if (!this.options.allowLocalFiles) return undefined

      const warning = `Insecure local file accessing is enabled for conversion of ${file.relativePath()}.`
      warn(warning)

      return file.saveTmpFile('.html')
    })()

    const uri = tmpFile
      ? `file://${tmpFile.path}`
      : `data:text/html;base64,${file.buffer!.toString('base64')}`

    try {
      const browser = await Converter.runBrowser()
      const page = await browser.newPage()

      try {
        return await process(page, uri)
      } finally {
        await page.close()
      }
    } finally {
      if (tmpFile) await tmpFile.cleanup()
    }
  }

  static async closeBrowser() {
    if (Converter.browser) await Converter.browser.close()
  }

  private static browser?: puppeteer.Browser

  private static async runBrowser() {
    if (!Converter.browser) {
      // Fix the rendered position of elements in <foreignObject>
      // See: https://bugs.chromium.org/p/chromium/issues/detail?id=467484
      const args = ['--enable-blink-gen-property-trees']

      let finder: () => string[] = require('is-wsl')
        ? chromeFinder.wsl
        : chromeFinder[process.platform]

      if (process.env.IS_DOCKER || process.env.CI)
        args.push('--disable-dev-shm-usage')

      if (process.env.IS_DOCKER) {
        args.push('--no-sandbox')
        finder = () => ['/usr/bin/chromium-browser']
      }

      Converter.browser = await puppeteer.launch({
        args,
        executablePath: finder ? finder()[0] : undefined,
      })

      Converter.browser.once('disconnected', () => {
        Converter.browser = undefined
      })
    }
    return Converter.browser
  }
}<|MERGE_RESOLUTION|>--- conflicted
+++ resolved
@@ -44,8 +44,8 @@
 }
 
 export interface ConvertFileOption {
-  silence?: boolean
   onConverted?: ConvertedCallback
+  onlyScanning?: boolean
 }
 
 export interface ConvertResult {
@@ -124,7 +124,7 @@
     let result: ConvertResult
 
     try {
-      silence(!!opts.silence)
+      silence(!!opts.onlyScanning)
 
       const template = await this.convert((await file.load()).toString(), file)
       const newFile = file.convert(this.options.output, this.options.type)
@@ -135,29 +135,25 @@
       silence(false)
     }
 
-<<<<<<< HEAD
-    if (this.options.type === ConvertType.pdf)
-      await this.convertFileToPDF(result.newFile)
-=======
-    if (emit) {
-      switch (this.options.type) {
-        case ConvertType.pdf:
-          await this.convertFileToPDF(result.newFile)
-          break
-        case ConvertType.png:
-          await this.convertFileToImage(result.newFile, {
-            size: result.template.size,
-            type: 'png',
-          })
-          break
-        case ConvertType.jpeg:
-          await this.convertFileToImage(result.newFile, {
-            quality: this.options.jpegQuality,
-            size: result.template.size,
-            type: 'jpeg',
-          })
-      }
->>>>>>> 6786e57f
+    if (opts.onlyScanning) return result
+
+    switch (this.options.type) {
+      case ConvertType.pdf:
+        await this.convertFileToPDF(result.newFile)
+        break
+      case ConvertType.png:
+        await this.convertFileToImage(result.newFile, {
+          size: result.template.size,
+          type: 'png',
+        })
+        break
+      case ConvertType.jpeg:
+        await this.convertFileToImage(result.newFile, {
+          quality: this.options.jpegQuality,
+          size: result.template.size,
+          type: 'jpeg',
+        })
+    }
 
     await result.newFile.save()
     if (opts.onConverted) opts.onConverted(result)
